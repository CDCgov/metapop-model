--- conflicted
+++ resolved
@@ -1,12 +1,6 @@
 baseline_parameters:
-<<<<<<< HEAD
   n_groups: 2    # mennonite + non
   beta: [[0.5, 0.5], [0.5, 0.75]] # split beta into contact + transmission
-=======
-  n_groups: 2    # general and sub-population (usually a lower vaccination rate)
-  beta: [[0.05, 0.05], [0.05, 0.3]] # beta matrix describes contact rates within and between groups
-  initial_vaccine_coverage: [0.50, 0.98]
->>>>>>> d745717e
   vaccine_uptake: FALSE
   vaccine_uptake_days: [0]
   vaccine_updake_doses: [0]

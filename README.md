--- conflicted
+++ resolved
@@ -10,13 +10,8 @@
 
 ## Getting started
 
-<<<<<<< HEAD
-* Enable poetry with `poetry install` and then start a poetry environment with `poetry shell`
-* Run the example with `python scripts/simulate.py`, this will produce output in output folder. Plots for this can be made with `python scripts/make_plots.py`
-=======
 * Enable poetry with `poetry install` and then start a poetry environment by activating the virtual environment: `source $(poetry env info --path)/bin/activate`
-* Run the example with `python scripts/simulate.py`, this will produce output in output folder
->>>>>>> d745717e
+* Run the example with `python scripts/simulate.py`, this will produce output in output folder.  Plots for this can be made with `python scripts/make_plots.py`
 * Run basic calibration in `run_abc.py`, note that `make_plots.qmd` created and saved a fake dataset to use in `run_abc.csv` (included in repo to make it easier to get started here), also the calibration is for a value of beta matrix (with a uniform prior from 0.1, 0.5), can easily change code to calibrate another parameter
 * Make plots and visualizations with `make_plots.qmd`
 * Data for `scripts/make_plots.py` are in Sharepoint > Crosscutting > response data folder > ABM inputs
